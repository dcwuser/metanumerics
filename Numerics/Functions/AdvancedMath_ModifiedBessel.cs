--- conflicted
+++ resolved
@@ -113,11 +113,8 @@
         /// regeime, you can still obtain the value of the scaled modified e<sup>-x</sup> I<sub>&#x3BD;</sub>(x) 
         /// by calling <see cref="ScaledModifiedBesselI(double, double)"/>.</para>
         /// </remarks>
-<<<<<<< HEAD
         /// <exception cref="ArgumentOutOfRangeException"><paramref name="x"/> is negative.</exception>
         /// <seealso href="https://mathworld.wolfram.com/ModifiedBesselFunctionoftheFirstKind.html"/>
-=======
->>>>>>> e16979fb
         /// <seealso cref="ModifiedBesselK(double, double)"/>
         /// <seealso cref="ScaledModifiedBesselI(double, double)"/>
         public static double ModifiedBesselI (double nu, double x) {
@@ -670,4 +667,4 @@
 
     }
 
-}
+}